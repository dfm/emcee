--- conflicted
+++ resolved
@@ -174,14 +174,6 @@
         self._initialized = False
         self.nwalkers = nwalkers
         self.dim = dim
-<<<<<<< HEAD
-=======
-
-        if betas is None:
-            self._betas = default_beta_ladder(self.dim, ntemps=ntemps, Tmax=Tmax)
-        else:
-            self._betas = betas
->>>>>>> a4da6558
 
         if self.nwalkers % 2 != 0:
             raise ValueError('The number of walkers must be even.')
@@ -384,14 +376,8 @@
                 qslogls = np.array([r[0] for r in results]).reshape(
                     (self.ntemps, self.nwalkers//2))
                 qslogps = np.array([r[1] for r in results]).reshape(
-<<<<<<< HEAD
                     (self.ntemps, self.nwalkers/2))
                 qslnprob = qslogls * betas + qslogps
-=======
-                    (self.ntemps, self.nwalkers//2))
-                qslnprob = qslogls * self.betas.reshape((self.ntemps, 1)) \
-                    + qslogps
->>>>>>> a4da6558
 
                 logpaccept = self.dim*np.log(zs) + qslnprob \
                     - lnprob[:, jupdate::2]
