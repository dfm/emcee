--- conflicted
+++ resolved
@@ -31,13 +31,8 @@
         self.cov += self.cov.T - np.diag(self.cov.diagonal())
         self.cov = np.dot(self.cov, self.cov)
         self.icov = np.linalg.inv(self.cov)
-<<<<<<< HEAD
         self.p0 = [0.1 * np.random.randn(self.ndim)
-                for i in xrange(self.nwalkers)]
-=======
-        self.p0   = [0.1*np.random.randn(self.ndim) for i in range(self.nwalkers)]
->>>>>>> 0fb18857
-
+                for i in range(self.nwalkers)]
         self.truth = np.random.multivariate_normal(self.mean, self.cov, 100000)
 
     def check_sampler(self, N=None, p0=None):
@@ -63,13 +58,8 @@
         self.check_sampler(N=self.N * self.nwalkers, p0=self.p0[0])
 
     def test_ensemble(self):
-<<<<<<< HEAD
         self.sampler = EnsembleSampler(self.nwalkers, self.ndim,
-                lnprob_gaussian, args=[self.icov])
-=======
-        self.sampler = EnsembleSampler(self.nwalkers, self.ndim, 
-                                       lnprob_gaussian, args=[self.icov])
->>>>>>> 0fb18857
+                            lnprob_gaussian, args=[self.icov])
         self.check_sampler()
 
     def test_parallel(self):
